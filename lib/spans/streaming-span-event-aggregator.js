'use strict'

const EventAggregator = require('../aggregators/event-aggregator')
const StreamingSpanEvent = require('./streaming-span-event')
const NAMES = require('../metrics/names')
const logger = require('../logger')

class StreamingSpanEventAggregator extends EventAggregator {
  constructor(opts, collector, metrics) {
    opts = opts || {}
    opts.metricNames = opts.metricNames || NAMES.SPAN_EVENTS
    opts.periodMs = opts.periodMs ? opts.periodMs : 1000
    opts.limit = opts.limit ? opts.limit : 10000
    opts.method = opts.method || 'span_event_data'
    super(opts, collector, metrics)
    this.stream = opts.span_streamer
  }

  start() {
    this.stream.connect(this.runId)
  }

  stop() {
    this.stream.disconnect()
  }

  send() {
    // START: old proirity queue based span sending
    //        this is left over code from our earliest
    //        prototype where we used normal aggregation, but
    //        with a one second timeout
    for (const [, span] of this._items.toArray().entries()) {
      const result = this.stream.write(span)
      if (!result) {
        // console.log('this.stream.write returned false, what do i do? Back preasure.')
      }
      this.spansSent++
    }
    // END: old proirity queue based span sending

    // TODO/APPOLOGIES: do we ever need to end the stream?
    // stream.end()
    super.send()
  }

  /**
   * Not a payload based aggregator
   *
   * This is here to implement the implicit interface
   */
  _toPayloadSync() {
    return
  }

  /**
   * Attempts to add the given segment to the collection.
   *
   * @param {TraceSegment}  segment         - The segment to add.
   * @param {string}        [parentId=null] - The GUID of the parent span.
   *
   * @return {bool} True if the segment was added, or false if it was discarded.
   */
  addSegment(segment, parentId, isRoot) {
<<<<<<< HEAD
    const span = StreamingSpanEvent.fromSegment(segment, parentId, isRoot)
    this.sendSpan(span)
  }
=======
    // TODO/APPOLOGIES: for the prototype, we converting the incoming
    //                  segment into a span using the existing method
    //                  and then used data from the span to crete the
    //                  simple obect expected by grpc/protobuffs
    //                  dynamic code generation
    const collectorSpan = SpanEvent.fromSegment(segment, parentId || null, isRoot)

    // TODO/APPOLOGIES: Should pull app name from config.  We need to
    //                  have this set for MTB to accept our spans
    // const appOrServiceName = 'Node MTB JAM'
    const intrinsics = {
      'appName': {
        'string_value': 'Node MTB JAM'
      },
      'service.name': {string_value:'Node MTB JAM'}
    }

    // TODO/APPOLOGIES: goes through each intrinsic on the span and
    //                  and creates the {type_value: value} intrinsics
    //                  object needed for dynamic code generation.
    //                  We still need to do this for agent attributes and
    //                  custom attributes, and probably an
    //                  mapIntrinsicsToMtbProto that works without knowing keys
    for (let [key, value] of Object.entries(collectorSpan.intrinsics)) {
      // TODO: In our standard code paths, spans are serialized via .toJSON()
      // this will filter nulls added to attributes. We will want/need to ensure
      // the same happens for streaming spans

      intrinsics[key] = this.mapIntrinsicsToMtbProto(key, value)
    }

    // TODO/APPOLOGIES: our "dynamic code generation" object for
    //                  protobuff/grpc -- won't actually work with those
    //                  Map objects.
    const span = {
      trace_id: collectorSpan.intrinsics.traceId,
      intrinsics: intrinsics,
      user_attributes: new Map(),
      agent_attributes: new Map(),
    }

    // TODO/APPOLOGIES: This callback streams the span.  Once defined, we
    //                  schedule the callback on the event loop via a 0 length
    //                  set timeout.  Should this be nextTick or setImmediate?
    //                  unsure if that would block, even if for a ms, the event
    //                  loop.  We should research that.
    const sendSpan = (() => {
      this.spansSent++
      try {
        const result = this.stream.write(span)
        if (!result) {
          // console.log('this.stream.write returned false, what do i do? Back preasure.')
        }
      } catch (e) {
        logger.trace('Could not stream span %s', e.message)
      }
    }).bind(this)
>>>>>>> 18b4e934

  sendSpan(span) {
    const formattedSpan = span.toStreamingFormat()

    const canKeepWriting = this.stream.write(formattedSpan)
    this.spansSent++

    if (!canKeepWriting) {
      // TODO: handle backpressure
      // Not supposed to write anymore. Can resume after drain completion/event.
    }
  }
}

module.exports = StreamingSpanEventAggregator<|MERGE_RESOLUTION|>--- conflicted
+++ resolved
@@ -3,7 +3,6 @@
 const EventAggregator = require('../aggregators/event-aggregator')
 const StreamingSpanEvent = require('./streaming-span-event')
 const NAMES = require('../metrics/names')
-const logger = require('../logger')
 
 class StreamingSpanEventAggregator extends EventAggregator {
   constructor(opts, collector, metrics) {
@@ -61,69 +60,9 @@
    * @return {bool} True if the segment was added, or false if it was discarded.
    */
   addSegment(segment, parentId, isRoot) {
-<<<<<<< HEAD
     const span = StreamingSpanEvent.fromSegment(segment, parentId, isRoot)
     this.sendSpan(span)
   }
-=======
-    // TODO/APPOLOGIES: for the prototype, we converting the incoming
-    //                  segment into a span using the existing method
-    //                  and then used data from the span to crete the
-    //                  simple obect expected by grpc/protobuffs
-    //                  dynamic code generation
-    const collectorSpan = SpanEvent.fromSegment(segment, parentId || null, isRoot)
-
-    // TODO/APPOLOGIES: Should pull app name from config.  We need to
-    //                  have this set for MTB to accept our spans
-    // const appOrServiceName = 'Node MTB JAM'
-    const intrinsics = {
-      'appName': {
-        'string_value': 'Node MTB JAM'
-      },
-      'service.name': {string_value:'Node MTB JAM'}
-    }
-
-    // TODO/APPOLOGIES: goes through each intrinsic on the span and
-    //                  and creates the {type_value: value} intrinsics
-    //                  object needed for dynamic code generation.
-    //                  We still need to do this for agent attributes and
-    //                  custom attributes, and probably an
-    //                  mapIntrinsicsToMtbProto that works without knowing keys
-    for (let [key, value] of Object.entries(collectorSpan.intrinsics)) {
-      // TODO: In our standard code paths, spans are serialized via .toJSON()
-      // this will filter nulls added to attributes. We will want/need to ensure
-      // the same happens for streaming spans
-
-      intrinsics[key] = this.mapIntrinsicsToMtbProto(key, value)
-    }
-
-    // TODO/APPOLOGIES: our "dynamic code generation" object for
-    //                  protobuff/grpc -- won't actually work with those
-    //                  Map objects.
-    const span = {
-      trace_id: collectorSpan.intrinsics.traceId,
-      intrinsics: intrinsics,
-      user_attributes: new Map(),
-      agent_attributes: new Map(),
-    }
-
-    // TODO/APPOLOGIES: This callback streams the span.  Once defined, we
-    //                  schedule the callback on the event loop via a 0 length
-    //                  set timeout.  Should this be nextTick or setImmediate?
-    //                  unsure if that would block, even if for a ms, the event
-    //                  loop.  We should research that.
-    const sendSpan = (() => {
-      this.spansSent++
-      try {
-        const result = this.stream.write(span)
-        if (!result) {
-          // console.log('this.stream.write returned false, what do i do? Back preasure.')
-        }
-      } catch (e) {
-        logger.trace('Could not stream span %s', e.message)
-      }
-    }).bind(this)
->>>>>>> 18b4e934
 
   sendSpan(span) {
     const formattedSpan = span.toStreamingFormat()
