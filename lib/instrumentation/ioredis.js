'use strict'

var stringifySync = require('../util/safe-json').stringifySync
var urltils = require('../util/urltils.js')


<<<<<<< HEAD
module.exports = function initializa(agent, redis, moduleName, shim) {
  var proto = redis && redis.prototype
  if (!proto) {
    return
=======
module.exports = function initialize(agent, redis, moduleName, shim) {
  var proto = redis && redis.prototype
  if (!proto) {
    return false
>>>>>>> 4d9f10ca
  }

  shim.setDatastore(shim.REDIS)
  shim.recordOperation(proto, 'sendCommand', wrapSendCommand)

  function wrapSendCommand(shim, original, name, args) {
    var command = args[0]

<<<<<<< HEAD
    var extras = {
      host: this.connector.options.host,
      port: this.connector.options.port
=======
    // TODO: Instance attributes for ioredis
    var extras = {
      host: this.connector.options.host,
      port_path_or_id: this.connector.options.port
>>>>>>> 4d9f10ca
    }

    var keys = command.args
    if (keys && typeof keys !== 'function') {
      urltils.copyParameters(agent.config,
        {key: stringifySync(keys[0], 'Unknown')}, extras)
    }

    return {
      name: (command.name || 'unknown'),
      extras: extras,
      callback: function bindCallback(shim, _f, _n, segment) {
        // record duration when promise resolves
        command.promise.finally(function cb_resolved() {
          segment.touch()
        })
      }
    }
  }
}<|MERGE_RESOLUTION|>--- conflicted
+++ resolved
@@ -4,17 +4,10 @@
 var urltils = require('../util/urltils.js')
 
 
-<<<<<<< HEAD
-module.exports = function initializa(agent, redis, moduleName, shim) {
-  var proto = redis && redis.prototype
-  if (!proto) {
-    return
-=======
 module.exports = function initialize(agent, redis, moduleName, shim) {
   var proto = redis && redis.prototype
   if (!proto) {
     return false
->>>>>>> 4d9f10ca
   }
 
   shim.setDatastore(shim.REDIS)
@@ -23,16 +16,10 @@
   function wrapSendCommand(shim, original, name, args) {
     var command = args[0]
 
-<<<<<<< HEAD
-    var extras = {
-      host: this.connector.options.host,
-      port: this.connector.options.port
-=======
     // TODO: Instance attributes for ioredis
     var extras = {
       host: this.connector.options.host,
       port_path_or_id: this.connector.options.port
->>>>>>> 4d9f10ca
     }
 
     var keys = command.args
