--- conflicted
+++ resolved
@@ -11,11 +11,6 @@
 
 const METHOD_TO_ENDPOINTS = {
   metrics: 'metric_data',
-<<<<<<< HEAD
-  error_data: 'error_data',
-=======
-  transactionTraces: 'transaction_sample_data',
->>>>>>> dd8fe198
   transactionEvents: 'analytic_event_data',
   queries: 'sql_trace_data',
   spanEvents: 'span_event_data'
