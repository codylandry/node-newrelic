--- conflicted
+++ resolved
@@ -537,13 +537,8 @@
       metrics: true,
       errorEvents: false,
       errorTraces: false,
-<<<<<<< HEAD
       transactionTraces: false,
-      transactionEvents: true,
-=======
-      transactionTraces: true,
       transactionEvents: false,
->>>>>>> 40b37ad0
       queries: true,
       spanEvents: true
     }
