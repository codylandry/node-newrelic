--- conflicted
+++ resolved
@@ -727,11 +727,7 @@
  *  up on the transaction breakdown table and server breakdown graph. Segments
  *  just show up in transaction traces.
  *
-<<<<<<< HEAD
- * @param {function(cb): ?Promise} handler
-=======
  * @param {startSegmentCallback} handler
->>>>>>> be472967
  *  The function to track as a segment.
  *
  * @param {function} [callback]
