--- conflicted
+++ resolved
@@ -594,72 +594,6 @@
   return out
 }
 
-<<<<<<< HEAD
-=======
-API.prototype.createTracer = util.deprecate(
-  createTracer, [
-    'API#createTracer is being deprecated!',
-    'Please use API#startSegment for segment creation.'
-  ].join(' ')
-)
-
-/**
- * This creates a new tracer with the passed in name. It then wraps the
- * callback and binds it to the current transaction and segment so any further
- * custom instrumentation as well as auto instrumentation will also be able to
- * find the current transaction and segment.
- *
- * @memberof API#
- * @deprecated use {@link API#startSegment} instead
- */
-function createTracer(name, callback) {
-  var metric = this.agent.metrics.getOrCreateMetric(
-    NAMES.SUPPORTABILITY.API + '/createTracer'
-  )
-  metric.incrementCallCount()
-
-  var fail = false
-  if (!name) {
-    logger.warn('createTracer called without a name')
-    fail = true
-  }
-
-  if (typeof callback !== 'function') {
-    logger.warn('createTracer called with a callback arg that is not a function')
-    fail = true
-  }
-
-  if (fail) {
-    // If name is undefined but callback is defined we should make a best effort
-    // to return it so things don't crash.
-    return callback
-  }
-
-  var tracer = this.agent.tracer
-  var txn = tracer.getTransaction()
-  if (!txn) {
-    logger.debug(
-      'createTracer called with %s (%s) outside of a transaction, ' +
-        'unable to create tracer.',
-      name,
-      callback && callback.name
-    )
-    return callback
-  }
-
-  logger.debug(
-    'creating tracer %s (%s) on transaction %s.',
-    name,
-    callback && callback.name,
-    txn.id
-  )
-
-  var segment = tracer.createSegment(name, customRecorder)
-  segment.start()
-  return arity.fixArity(callback, tracer.bindFunction(callback, segment, true))
-}
-
->>>>>>> 3b41f041
 /**
  * @callback startSegmentCallback
  * @param {function} cb
@@ -731,71 +665,70 @@
   return wrappedHandler(callback)
 }
 
-<<<<<<< HEAD
-=======
-API.prototype.createWebTransaction = util.deprecate(
-  createWebTransaction, [
-    'API#createWebTransaction is being deprecated!',
-    'Please use API#startWebTransaction for transaction creation',
-    'and API#getTransaction for transaction management including',
-    'ending transactions.'
-  ].join(' ')
-)
-
-/**
- * Creates a function that represents a web transaction. It does not start the
- * transaction automatically - the returned function needs to be invoked to start it.
- * Inside the handler function, the transaction must be ended by calling endTransaction().
+/**
+ * Creates and starts a web transaction to record work done in
+ * the handle supplied. This transaction will run until the handle
+ * synchronously returns UNLESS:
+ * 1. The handle function returns a promise, where the end of the
+ *    transaction will be tied to the end of the promise returned.
+ * 2. {@link API#getTransaction} is called in the handle, flagging the
+ *    transaction as externally handled.  In this case the transaction
+ *    will be ended when {@link TransactionHandle#end} is called in the user's code.
  *
  * @example
  * var newrelic = require('newrelic')
- * var transaction = newrelic.createWebTransaction('/some/url/path', function() {
- *   // do some work
- *   newrelic.endTransaction()
+ * newrelic.startWebTransaction('/some/url/path', function() {
+ *   var transaction = newrelic.getTransaction()
+ *   setTimeout(function() {
+ *     // do some work
+ *     transaction.end()
+ *   }, 100)
  * })
  *
- * @param {string}    url       The URL of the transaction.  It is used to name and group
-                                related transactions in APM, so it should be a generic
-                                name and not iclude any variable parameters.
- * @param {Function}  handle    Function that represents the transaction work.
- *
- * @memberof API#
- *
- * @deprecated since version 2.0
- */
-function createWebTransaction(url, handle) {
-  var metric = this.agent.metrics.getOrCreateMetric(
-    NAMES.SUPPORTABILITY.API + '/createWebTransaction'
-  )
-  metric.incrementCallCount()
-
-  var fail = false
+ * @param {string} url
+ *  The URL of the transaction.  It is used to name and group related transactions in APM,
+ *  so it should be a generic name and not iclude any variable parameters.
+ *
+ * @param {Function}  handle
+ *  Function that represents the transaction work.
+ */
+API.prototype.startWebTransaction = function startWebTransaction(url, handle) {
+  var metric = this.agent.metrics.getOrCreateMetric(
+    NAMES.SUPPORTABILITY.API + '/startWebTransaction'
+  )
+  metric.incrementCallCount()
+
+  if (typeof handle !== 'function') {
+    logger.warn('startWebTransaction called with a handle arg that is not a function')
+    return null
+  }
+
   if (!url) {
-    logger.warn('createWebTransaction called without a url')
-    fail = true
-  }
-
-  if (typeof handle !== 'function') {
-    logger.warn('createWebTransaction called with a handle arg that is not a function')
-    fail = true
-  }
-
-  if (fail) {
-    // If name is undefined but handle is defined we should make a best effort
-    // to return it so things don't crash.
-    return handle
+    logger.warn('startWebTransaction called without a url, transaction not started')
+    return handle()
   }
 
   logger.debug(
-    'creating web transaction generator %s (%s).',
+    'starting web transaction %s (%s).',
     url,
     handle && handle.name
   )
 
+  var shim = this.shim
   var tracer = this.agent.tracer
-
-  var proxy = tracer.transactionNestProxy('web', function createWebSegment() {
+  var parent = tracer.getTransaction()
+
+  return tracer.transactionNestProxy('web', function startWebSegment() {
     var tx = tracer.getTransaction()
+
+    if (tx === parent) {
+      logger.debug(
+        'not creating nested transaction %s using transaction %s',
+        url,
+        tx.id
+      )
+      return tracer.addSegment(url, null, null, true, handle)
+    }
 
     logger.debug(
       'creating web transaction %s (%s) with transaction id: %s',
@@ -809,89 +742,6 @@
     tx.baseSegment = tracer.createSegment(url, recordWeb)
     tx.baseSegment.start()
 
-    return tracer.bindFunction(handle, tx.baseSegment).apply(this, arguments)
-  })
-  return arity.fixArity(handle, proxy)
-}
-
->>>>>>> 3b41f041
-/**
- * Creates and starts a web transaction to record work done in
- * the handle supplied. This transaction will run until the handle
- * synchronously returns UNLESS:
- * 1. The handle function returns a promise, where the end of the
- *    transaction will be tied to the end of the promise returned.
- * 2. {@link API#getTransaction} is called in the handle, flagging the
- *    transaction as externally handled.  In this case the transaction
- *    will be ended when {@link TransactionHandle#end} is called in the user's code.
- *
- * @example
- * var newrelic = require('newrelic')
- * newrelic.startWebTransaction('/some/url/path', function() {
- *   var transaction = newrelic.getTransaction()
- *   setTimeout(function() {
- *     // do some work
- *     transaction.end()
- *   }, 100)
- * })
- *
- * @param {string} url
- *  The URL of the transaction.  It is used to name and group related transactions in APM,
- *  so it should be a generic name and not iclude any variable parameters.
- *
- * @param {Function}  handle
- *  Function that represents the transaction work.
- */
-API.prototype.startWebTransaction = function startWebTransaction(url, handle) {
-  var metric = this.agent.metrics.getOrCreateMetric(
-    NAMES.SUPPORTABILITY.API + '/startWebTransaction'
-  )
-  metric.incrementCallCount()
-
-  if (typeof handle !== 'function') {
-    logger.warn('startWebTransaction called with a handle arg that is not a function')
-    return null
-  }
-
-  if (!url) {
-    logger.warn('startWebTransaction called without a url, transaction not started')
-    return handle()
-  }
-
-  logger.debug(
-    'starting web transaction %s (%s).',
-    url,
-    handle && handle.name
-  )
-
-  var shim = this.shim
-  var tracer = this.agent.tracer
-  var parent = tracer.getTransaction()
-
-  return tracer.transactionNestProxy('web', function startWebSegment() {
-    var tx = tracer.getTransaction()
-
-    if (tx === parent) {
-      logger.debug(
-        'not creating nested transaction %s using transaction %s',
-        url,
-        tx.id
-      )
-      return tracer.addSegment(url, null, null, true, handle)
-    }
-
-    logger.debug(
-      'creating web transaction %s (%s) with transaction id: %s',
-      url,
-      handle && handle.name,
-      tx.id
-    )
-    tx.nameState.setName(NAMES.CUSTOM, null, NAMES.ACTION_DELIMITER, url)
-    tx.url = url
-    tx.applyUserNamingRules(tx.url)
-    tx.baseSegment = tracer.createSegment(url, recordWeb)
-    tx.baseSegment.start()
-
     var boundHandle = tracer.bindFunction(handle, tx.baseSegment)
     var returnResult = boundHandle.call(this)
     if (returnResult && shim.isPromise(returnResult)) {
@@ -1011,114 +861,6 @@
   })()
 }
 
-<<<<<<< HEAD
-=======
-API.prototype.createBackgroundTransaction = util.deprecate(
-  createBackgroundTransaction, [
-    'API#createBackgroundTransaction is being deprecated!',
-    'Please use API#startBackgroundTransaction for transaction creation',
-    'and API#getTransaction for transaction management including',
-    'ending transactions.'
-  ].join(' ')
-)
-
-/**
- * Creates a function that represents a background transaction. It does not
- * start the transaction automatically - the returned function needs to be
- * invoked to start it. Inside the handler function, the transaction must be
- * ended by calling `endTransaction()`.
- *
- * @example
- *  var newrelic = require('newrelic')
- *  var startTx = newrelic.createBackgroundTransaction('myTransaction', function(a, b) {
- *    // Do some work
- *    newrelic.endTransaction()
- *  })
- *  startTx('a', 'b') // Start the transaction.
- *
- * @param {string} name
- *  The name of the transaction. It is used to name and group related
- *  transactions in APM, so it should be a generic name and not iclude any
- *  variable parameters.
- *
- * @param {string} [group]
- *  Optional, used for grouping background transactions in APM. For more
- *  information see:
- *  https://docs.newrelic.com/docs/apm/applications-menu/monitoring/transactions-page#txn-type-dropdown
- *
- * @param {Function} handle
- *  Function that represents the background work.
- *
- * @return {Function} The `handle` function wrapped with starting a new
- *  transaction. This function can be called repeatedly to start multiple
- *  transactions.
- *
- * @memberOf API#
- *
- * @deprecated since version 2.0
- */
-function createBackgroundTransaction(name, group, handle) {
-  var metric = this.agent.metrics.getOrCreateMetric(
-    NAMES.SUPPORTABILITY.API + '/createBackgroundTransaction'
-  )
-  metric.incrementCallCount()
-
-  if (handle === undefined && typeof group === 'function') {
-    handle = group
-    group = 'Nodejs'
-  }
-
-  var fail = false
-  if (!name) {
-    logger.warn('createBackgroundTransaction called without a name')
-    fail = true
-  }
-
-  if (typeof handle !== 'function') {
-    logger.warn(
-      'createBackgroundTransaction called with a handle arg that is not a function'
-    )
-    fail = true
-  }
-
-  if (fail) {
-    // If name is undefined but handle is defined we should make a best effort
-    // to return it so things don't crash.
-    return handle
-  }
-
-  logger.debug(
-    'creating background transaction generator %s:%s (%s)',
-    name,
-    group,
-    handle && handle.name
-  )
-
-  var tracer = this.agent.tracer
-  var txName = group + '/' + name
-
-  var proxy = tracer.transactionNestProxy('bg', function createBGSegment() {
-    var tx = tracer.getTransaction()
-
-    logger.debug(
-      'creating background transaction %s:%s (%s) with transaction id: %s',
-      name,
-      group,
-      handle && handle.name,
-      tx.id
-    )
-
-    tx._partialName = txName
-    tx.baseSegment = tracer.createSegment(name, recordBackground)
-    tx.baseSegment.partialName = group
-    tx.baseSegment.start()
-
-    return tracer.bindFunction(handle, tx.baseSegment).apply(this, arguments)
-  })
-  return arity.fixArity(handle, proxy)
-}
-
->>>>>>> 3b41f041
 /**
  * End the current web or background custom transaction. This method requires being in
  * the correct transaction context when called.
