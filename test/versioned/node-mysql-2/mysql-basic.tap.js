'use strict'

process.env.NEW_RELIC_HOME = __dirname

var test   = require('tap').test
var logger = require('../../../lib/logger')
var helper = require('../../lib/agent_helper')
var urltils = require('../../../lib/util/urltils')
var params = require('../../lib/params')
var urltils = require('../../../lib/util/urltils')


var DBUSER = 'root'
var DBNAME = 'agent_integration'


test('Basic run through mysql functionality', {timeout : 30 * 1000}, function(t) {
  helper.bootstrapMySQL(function cb_bootstrapMySQL(error) {
    // set up the instrumentation before loading MySQL
    var agent = helper.instrumentMockedAgent()
    var mysql   = require('mysql')
    var generic = require('generic-pool')

    if (error) {
      t.fail(error)
      return t.end()
    }
    t.autoend()

    /*
     *
     * SETUP
     *
     */
    var poolLogger = logger.child({component : 'pool'})
    var pool = generic.Pool({
      name: 'mysql',
      min: 2,
      max: 6,
      idleTimeoutMillis : 250,

      log : function(message) { poolLogger.info(message); },

      create : function(callback) {
        var client = mysql.createConnection({
          user: DBUSER,
          database : DBNAME,
          host: params.mysql_host,
          port: params.mysql_port
        })

        client.on('error', function(err) {
          poolLogger.error('MySQL connection errored out, destroying connection')
          poolLogger.error(err)
          pool.destroy(client)
        })

        client.connect(function cb_connect(err) {
          if (err) {
            poolLogger.error('MySQL client failed to connect. Does database %s exist?',
                             DBNAME)
          }

          callback(err, client)
        })
      },

      destroy : function (client) {
        poolLogger.info('Destroying MySQL connection')
        client.end()
      }
    })

    var withRetry = {
      getClient : function (callback, counter) {
        if (!counter) counter = 1
        counter++

        pool.acquire(function cb_acquire(err, client) {
          if (err) {
            poolLogger.error('Failed to get connection from the pool: %s', err)

            if (counter < 10) {
              pool.destroy(client)
              withRetry.getClient(callback, counter)
            } else {
              return callback(new Error('Couldn\'t connect to DB after 10 attempts.'))
            }
          } else {
            callback(null, client)
          }
        })
      },

      release : function (client) {
        pool.release(client)
      }
    }

    t.tearDown(function cb_tearDown() {
      pool.drain(function() {
        pool.destroyAllNow()
        helper.unloadAgent(agent)
      })
    })

<<<<<<< HEAD
=======
    t.plan(8)

>>>>>>> 9876e59f
    t.test('basic transaction', function testTransaction(t) {
      t.notOk(agent.getTransaction(), 'no transaction should be in play yet')
      helper.runInTransaction(agent, function transactionInScope() {
        t.ok(agent.getTransaction(), 'we should be in a transaction')

        withRetry.getClient(function cb_getClient(err, client) {
          if (err) return t.fail(err)

          t.ok(agent.getTransaction(), 'generic-pool should not lose the transaction')
          client.query('SELECT 1', function(err) {
            if (err) return t.fail(err)

            t.ok(agent.getTransaction(), 'MySQL query should not lose the transaction')
            withRetry.release(client)

            agent.getTransaction().end(function checkQueries() {
              var queryKeys = Object.keys(agent.queries.samples)
              t.ok(queryKeys.length > 0, 'there should be a query sample')
              queryKeys.forEach(function testSample(key) {
                var query = agent.queries.samples[key]
                t.ok(query.total > 0, 'the samples should have positive duration')
              })
              t.end()
            })
          })
        })
      })
    })

    t.test('query with values', function testCallbackOnly(t) {
      t.notOk(agent.getTransaction(), 'no transaction should be in play yet')
      helper.runInTransaction(agent, function transactionInScope() {
        t.ok(agent.getTransaction(), 'we should be in a transaction')

        withRetry.getClient(function cb_getClient(err, client) {
          if (err) return t.fail(err)

          t.ok(agent.getTransaction(), 'generic-pool should not lose the transaction')
          client.query('SELECT 1', [], function (err) {
            if (err) return t.fail(err)

            t.ok(agent.getTransaction(), 'MySQL query should not lose the transaction')
            withRetry.release(client)
            agent.getTransaction().end(function checkQueries() {
              var queryKeys = Object.keys(agent.queries.samples)
              t.ok(queryKeys.length > 0, 'there should be a query sample')
              queryKeys.forEach(function testSample (key) {
                var query = agent.queries.samples[key]
                t.ok(query.total > 0, 'the samples should have positive duration')
              })
              t.end()
            })
          })
        })
      })
    })

    t.test('query with options streaming should work', function testCallbackOnly(t) {
      t.notOk(agent.getTransaction(), 'no transaction should be in play yet')
      helper.runInTransaction(agent, function transactionInScope() {
        t.ok(agent.getTransaction(), 'we should be in a transaction')

        withRetry.getClient(function cb_getClient(err, client) {
          if (err) return t.fail(err)

          t.ok(agent.getTransaction(), 'generic-pool should not lose the transaction')
          var query = client.query('SELECT 1', [])
          var results = false

          query.on('result', function () {
            results = true
          })

          query.on('error', function (err) {
            if (err) return t.fail(err)
          })

          query.on('end', function () {
            t.ok(agent.getTransaction(), 'MySQL query should not lose the transaction')
            withRetry.release(client)
            t.ok(results, 'results should be received')
            agent.getTransaction().end(function checkQueries() {
              var queryKeys = Object.keys(agent.queries.samples)
              t.ok(queryKeys.length > 0, 'there should be a query sample')
              queryKeys.forEach(function testSample (key) {
                var query = agent.queries.samples[key]
                t.ok(query.total > 0, 'the samples should have positive duration')
              })
              t.end()
            })
          })
        })
      })
    })

    t.test('ensure database name changes with a use statement', function(t) {
      t.notOk(agent.getTransaction(), 'no transaction should be in play yet')
      helper.runInTransaction(agent, function transactionInScope(txn) {
        t.ok(agent.getTransaction(), 'we should be in a transaction')
        withRetry.getClient(function cb_getClient(err, client) {
          if (err) return t.fail(err)
          client.query('create database if not exists test_db;', function (err) {
            client.query('use test_db;', function(err) {
              client.query('SELECT 1 + 1 AS solution', function(err) {
                var seg = txn.trace.root.children[0].children[0].children[0].children[0].children[0]
                t.notOk(err, 'no errors')
                t.ok(seg, 'there is a segment')
                t.equal(
                  seg.parameters.host,
                  urltils.isLocalhost(params.mysql_host)
                    ? agent.config.getHostnameSafe()
                    : params.mysql_host,
                  'set host'
                )
                t.equal(
                  seg.parameters.database_name,
                  'test_db',
                  'set database name'
                )
                t.equal(
                  seg.parameters.port_path_or_id,
                  "3306",
                  'set port'
                )
                withRetry.release(client)
                agent.getTransaction().end(function checkQueries() {
                  var queryKeys = Object.keys(agent.queries.samples)
                  t.ok(queryKeys.length > 0, 'there should be a query sample')
                  queryKeys.forEach(function testSample (key) {
                    var query = agent.queries.samples[key]
                    t.ok(query.total > 0, 'the samples should have positive duration')
                  })
                  t.end()
                })
              })
            })
          })
        })
      })
    })


    t.test('streaming query should be timed correctly', function testCB(t) {
      t.notOk(agent.getTransaction(), 'no transaction should be in play yet')
      helper.runInTransaction(agent, function transactionInScope() {
        t.ok(agent.getTransaction(), 'we should be in a transaction')

        withRetry.getClient(function cb_getClient(err, client) {
          if (err) return t.fail(err)

          t.ok(agent.getTransaction(), 'generic-pool should not lose the transaction')
          var query = client.query('SELECT 1', [])
          var start = Date.now()
          var duration = null
          var results = false
          var ended = false

          query.on('result', function () {
            results = true
          })

          query.on('error', function (err) {
            if (err) return t.fail(err, 'streaming should not fail')
          })

          setTimeout(function actualEnd() {
            agent.getTransaction().end(function checkQueries(transaction) {
              withRetry.release(client)
              t.ok(results && ended, 'result and end events should occur')
              var traceRoot = transaction.trace.root
              var traceRootDuration = traceRoot.timer.getDurationInMillis()
              var segment = findSegment(traceRoot, 'Datastore/statement/MySQL/unknown/select')
              var queryNodeDuration = segment.timer.getDurationInMillis()
              t.ok(Math.abs(duration - queryNodeDuration) < 1,
                  'query duration should be roughly be the time between query and end')
              t.ok(traceRootDuration - queryNodeDuration > 900,
                  'query duration should be small compared to transaction duration')
              t.end()
            })
          }, 1000)

          query.on('end', function () {
            duration = Date.now() - start
            ended = true
          })
        })
      })
    })

    t.test('streaming query children should nest correctly', function testCB(t) {
      t.notOk(agent.getTransaction(), 'no transaction should be in play yet')
      helper.runInTransaction(agent, function transactionInScope() {
        t.ok(agent.getTransaction(), 'we should be in a transaction')

        withRetry.getClient(function cb_getClient(err, client) {
          if (err) return t.fail(err)

          t.ok(agent.getTransaction(), 'generic-pool should not lose the transaction')
          var query = client.query('SELECT 1', [])

          query.on('result', function () {
            setTimeout(function () {
            }, 10)
          })

          query.on('error', function (err) {
            if (err) return t.fail(err, 'streaming should not fail')
          })

          query.on('end', function () {
            setTimeout(function actualEnd() {
              agent.getTransaction().end(function checkQueries(transaction) {
                withRetry.release(client)
                var traceRoot = transaction.trace.root
                var querySegment = traceRoot.children[0]
                t.ok(querySegment.children.length === 2,
                     'the query segment should have two children')
                querySegment.children.forEach(function (childSegment) {
                  t.ok(childSegment.name === 'Callback: <anonymous>',
                       'children should be callbacks')
                  childSegment.children.forEach(function (grandChildSegment) {
                    t.ok(grandChildSegment.name === 'timers.setTimeout',
                        'grand children should be timers')
                  })
                })
                t.end()
              })
            }, 1000)
          })
        })
      })
    })

    t.test('query with options object rather than sql', function testCallbackOnly(t) {
      t.notOk(agent.getTransaction(), 'no transaction should be in play yet')
      helper.runInTransaction(agent, function transactionInScope() {
        t.ok(agent.getTransaction(), 'we should be in a transaction')

        withRetry.getClient(function cb_getClient(err, client) {
          if (err) return t.fail(err)

          t.ok(agent.getTransaction(), 'generic-pool should not lose the transaction')
          client.query({sql: 'SELECT 1'}, function (err) {
            if (err) return t.fail(err)

            t.ok(agent.getTransaction(), 'MySQL query should not lose the transaction')
            withRetry.release(client)
            agent.getTransaction().end(function checkQueries() {
              var queryKeys = Object.keys(agent.queries.samples)
              t.ok(queryKeys.length > 0, 'there should be a query sample')
              queryKeys.forEach(function testSample (key) {
                var query = agent.queries.samples[key]
                t.ok(query.total > 0, 'the samples should have positive duration')
              })
              t.end()
            })
          })
        })
      })
    })

    t.test('query with options object and values', function testCallbackOnly(t) {
      t.notOk(agent.getTransaction(), 'no transaction should be in play yet')
      helper.runInTransaction(agent, function transactionInScope() {
        t.ok(agent.getTransaction(), 'we should be in a transaction')

        withRetry.getClient(function cb_getClient(err, client) {
          if (err) return t.fail(err)

          t.ok(agent.getTransaction(), 'generic-pool should not lose the transaction')
          client.query({sql: 'SELECT 1'}, [], function (err) {
            if (err) return t.fail(err)

            t.ok(agent.getTransaction(), 'MySQL query should not lose the transaction')
            withRetry.release(client)
            agent.getTransaction().end(function checkQueries() {
              var queryKeys = Object.keys(agent.queries.samples)
              t.ok(queryKeys.length > 0, 'there should be a query sample')
              queryKeys.forEach(function testSample (key) {
                var query = agent.queries.samples[key]
                t.ok(query.total > 0, 'the samples should have positive duration')
              })
              t.end()
            })
          })
        })
      })
    })

    t.test('ensure database name changes with a use statement', function(t) {
      helper.runInTransaction(agent, function transactionInScope(txn) {
        withRetry.getClient(function(err, client) {
          client.query('create database if not exists test_db;', function(err) {
            t.error(err)
            client.query('use test_db;', function(err) {
              t.error(err)
              client.query('SELECT 1 + 1 AS solution', function(err) {
                var seg = agent.tracer.getSegment().parent
                t.error(err)
                if (t.ok(seg, 'should have a segment')) {
                  t.equal(
                    seg.parameters.host,
                    urltils.isLocalhost(params.mysql_host)
                      ? agent.config.getHostnameSafe()
                      : params.mysql_host,
                    'should set host parameter'
                  )
                  t.equal(
                    seg.parameters.database_name,
                    'test_db',
                    'should use new database name'
                  )
                  t.equal(
                    seg.parameters.port_path_or_id,
                    "3306",
                    'should set port parameter'
                  )
                }
                client.query('drop test_db;', function() {
                  withRetry.release(client)
                  txn.end(t.end)
                })
              })
            })
          })
        })
      })
    })
  })
})

function findSegment(root, segmentName) {
  for (var i = 0; i < root.children.length; i++) {
    var segment = root.children[i]
    if (segment.name === segmentName) {
      return segment
    }
  }
}<|MERGE_RESOLUTION|>--- conflicted
+++ resolved
@@ -104,11 +104,8 @@
       })
     })
 
-<<<<<<< HEAD
-=======
     t.plan(8)
 
->>>>>>> 9876e59f
     t.test('basic transaction', function testTransaction(t) {
       t.notOk(agent.getTransaction(), 'no transaction should be in play yet')
       helper.runInTransaction(agent, function transactionInScope() {
