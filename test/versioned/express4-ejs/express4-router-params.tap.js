--- conflicted
+++ resolved
@@ -4,14 +4,8 @@
 var request = require('request')
 var helper = require('../../lib/agent_helper.js')
 
-<<<<<<< HEAD
-
 test("Express 4 router introspection", function(t) {
-  t.plan(12)
-=======
-test("Express 4 router introspection", {skip: skip()}, function(t) {
   t.plan(14)
->>>>>>> bbbeaa6d
 
   var agent = helper.instrumentMockedAgent()
   var express = require('express')
