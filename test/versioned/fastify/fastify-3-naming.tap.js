--- conflicted
+++ resolved
@@ -83,12 +83,7 @@
     metrics.assertSegments(transaction.trace.root, [
       `WebTransaction/WebFrameworkUri/Fastify/GET/${uri}`,
       [
-<<<<<<< HEAD
         'Nodejs/Middleware/Fastify/onRequest/runMiddie',
-=======
-        'Nodejs/Middleware/Fastify/onRequest/testMiddleware',
-        `Nodejs/Middleware/Fastify/onRequest/pathMountedMiddleware/${uri}`,
->>>>>>> 27bf25cf
         `Nodejs/Middleware/Fastify/<anonymous>/${uri}`
       ]
     ])
