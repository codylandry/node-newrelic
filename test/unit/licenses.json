{
<<<<<<< HEAD
  "agent-base": "MIT",
  "buffer-shims": "MIT",
=======
>>>>>>> 9876e59f
  "concat-stream": "MIT",
  "https-proxy-agent": "MIT",
  "json-stringify-safe": "ISC",
<<<<<<< HEAD
  "ms": "MIT",
  "process-nextick-args": "MIT",
=======
>>>>>>> 9876e59f
  "readable-stream": "MIT",
  "semver": "ISC",
  "yakaa": "MIT"
}<|MERGE_RESOLUTION|>--- conflicted
+++ resolved
@@ -1,17 +1,7 @@
 {
-<<<<<<< HEAD
-  "agent-base": "MIT",
-  "buffer-shims": "MIT",
-=======
->>>>>>> 9876e59f
   "concat-stream": "MIT",
   "https-proxy-agent": "MIT",
   "json-stringify-safe": "ISC",
-<<<<<<< HEAD
-  "ms": "MIT",
-  "process-nextick-args": "MIT",
-=======
->>>>>>> 9876e59f
   "readable-stream": "MIT",
   "semver": "ISC",
   "yakaa": "MIT"
