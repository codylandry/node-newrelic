--- conflicted
+++ resolved
@@ -48,15 +48,10 @@
 
     api.connect(function(error, response) {
       t.notOk(error, 'connected without error')
-<<<<<<< HEAD
-      t.ok(returned.payload, 'got boot configuration')
-      t.ok(returned.payload.agent_run_id, 'got run ID')
-=======
 
       const returned = response && response.payload
       t.ok(returned, 'got boot configuration')
       t.ok(returned.agent_run_id, 'got run ID')
->>>>>>> 4dcf6bfd
       t.ok(agent.config.run_id, 'run ID set in configuration')
 
       api.shutdown(function(error, command) {
@@ -109,15 +104,10 @@
 
     api.connect(function(error, response) {
       t.notOk(error, 'connected without error')
-<<<<<<< HEAD
-      t.ok(returned.payload, 'got boot configuration')
-      t.ok(returned.payload.agent_run_id, 'got run ID')
-=======
 
       const returned = response && response.payload
       t.ok(returned, 'got boot configuration')
       t.ok(returned.agent_run_id, 'got run ID')
->>>>>>> 4dcf6bfd
       t.ok(agent.config.run_id, 'run ID set in configuration')
 
       api.shutdown(function(error, command) {
@@ -203,15 +193,10 @@
 
   api.connect(function(error, response) {
     t.notOk(error, 'connected without error')
-<<<<<<< HEAD
-    t.ok(returned.payload, 'got boot configuration')
-    t.ok(returned.payload.agent_run_id, 'got run ID')
-=======
 
     const returned = response && response.payload
     t.ok(returned, 'got boot configuration')
     t.ok(returned.agent_run_id, 'got run ID')
->>>>>>> 4dcf6bfd
     t.ok(agent.config.run_id, 'run ID set in configuration')
 
     api.shutdown(function(error, command) {
