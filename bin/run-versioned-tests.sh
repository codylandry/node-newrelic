--- conflicted
+++ resolved
@@ -35,12 +35,6 @@
        [ "$d" != "node_modules/@newrelic/superagent/tests/versioned/node_modules" ] && # cruft from find
 
        # the modules we're excluding
-<<<<<<< HEAD
-       [ "$d" != "test/versioned/mysql" ]   &&      #temp until we get tests passing on node 12
-       [ "$d" != "test/versioned/mysql2" ]  &&      #temp until we get tests passing on node 12
-=======
-       [ "$d" != "test/versioned/amqplib" ] &&     #temp until we get tests passing on node 12
->>>>>>> a6595220
        [ "$d" != "test/versioned/mongodb" ]           #temp until we get tests passing on node 12
     then
         directories[$count]=$d
