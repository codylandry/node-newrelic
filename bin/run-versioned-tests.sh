--- conflicted
+++ resolved
@@ -45,10 +45,5 @@
 
 export AGENT_PATH=`pwd`
 
-<<<<<<< HEAD
-# # This is meant to be temporary. Remove once new major version with fixes rolled into agent.
-time ./node_modules/.bin/versioned-tests $VERSIONED_MODE -i 2 --skip koa ${directories[@]}
-=======
 # This is meant to be temporary. Remove once new major version with fixes rolled into agent.
-time ./node_modules/.bin/versioned-tests $VERSIONED_MODE -i 2 ${directories[@]}
->>>>>>> 1e5b315d
+time ./node_modules/.bin/versioned-tests $VERSIONED_MODE -i 2 ${directories[@]}